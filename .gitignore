--- conflicted
+++ resolved
@@ -15,12 +15,4 @@
 .vscode
 .idea
 
-config
-
-<<<<<<< HEAD
-# go debug binary
-__debug_bin
-
-=======
->>>>>>> ce0423c8
-notes.md+config